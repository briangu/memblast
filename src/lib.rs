--- conflicted
+++ resolved
@@ -37,11 +37,8 @@
     callback: RefCell<Option<Py<PyAny>>>,
     named: Arc<HashMap<String, Shared>>,
     version: Arc<AtomicU64>,
-<<<<<<< HEAD
+    snapshot: Option<SnapshotManager>,
     server_addr: Option<SocketAddr>,
-    snapshot: Option<SnapshotManager>,
-=======
->>>>>>> 9273640f
 }
 
 #[pymethods]
@@ -356,13 +353,9 @@
         });
         let sub = Subscription { name: name.to_string(), client_shape: shape.iter().map(|&d| d as u32).collect(), maps: sub_maps };
         let named_clone = named_arc.clone();
-<<<<<<< HEAD
         let snap = snapshot_mgr.clone();
-        RUNTIME.spawn(client(server_addr, st_clone, named_clone, mq, sub, snap));
-=======
-        let ver_clone = version.clone();
-        RUNTIME.spawn(client(server_addr, st_clone, named_clone, mq, ver_clone, sub));
->>>>>>> 9273640f
+        let ver = version.clone();
+        RUNTIME.spawn(client(server_addr, st_clone, named_clone, mq, ver, snap, sub));
     }
 
     state.protect(PROT_READ).map_err(|e| PyRuntimeError::new_err(e.to_string()))?;
@@ -380,11 +373,8 @@
         callback: RefCell::new(None),
         named: named_arc.clone(),
         version: version.clone(),
-<<<<<<< HEAD
+        snapshot: snapshot_mgr.clone(),
         server_addr: server_addr_parsed,
-        snapshot: snapshot_mgr.clone(),
-=======
->>>>>>> 9273640f
     })?;
 
     if let Some(cb) = on_update {
