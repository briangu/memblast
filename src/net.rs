--- conflicted
+++ resolved
@@ -5,11 +5,7 @@
 use std::collections::HashMap;
 use std::io::ErrorKind;
 use std::net::SocketAddr;
-<<<<<<< HEAD
 use std::sync::{Arc, Mutex, atomic::{AtomicU64, Ordering, AtomicBool}};
-=======
-use std::sync::{Arc, Mutex};
->>>>>>> be99f123
 
 use crate::memory::Shared;
 
@@ -621,13 +617,10 @@
     state: Shared,
     named: Arc<HashMap<String, Shared>>,
     meta: Arc<Mutex<Vec<String>>>,
-<<<<<<< HEAD
     version: Arc<AtomicU64>,
+    versions: Arc<Mutex<HashMap<String, u64>>>,
     connect_queue: Arc<Mutex<Vec<String>>>,
     disconnect_queue: Arc<Mutex<Vec<String>>>,
-=======
-    versions: Arc<Mutex<HashMap<String, u64>>>,
->>>>>>> be99f123
     sub: Subscription,
     shutdown: Arc<AtomicBool>,
 ) -> Result<()> {
