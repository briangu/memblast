use anyhow::Result;
use tokio::io::{AsyncReadExt, AsyncWriteExt};
use tokio::net::{TcpListener, TcpStream};
use tokio::time::{self, Duration};
use std::collections::HashMap;
use std::io::ErrorKind;
use std::net::SocketAddr;
use std::sync::{Arc, Mutex, atomic::{AtomicU64, Ordering}};

use crate::memory::Shared;

const MSG_SUBSCRIPTION: u8 = 1;
const MSG_VERSION_REQUEST: u8 = 2;


#[derive(Debug, Clone)]
pub struct Update {
    pub start: u32,
    pub len: u32,
}

#[derive(Debug, Clone)]
pub struct UpdatePacket {
    pub updates: Vec<Update>,
    pub meta: Option<String>,
    pub version: u64,
}

#[derive(Debug, Clone)]
pub enum Target {
    Region(Vec<u32>),
    Named(String),
}

#[derive(Debug, Clone)]
pub struct Mapping {
    pub server_start: Vec<u32>,
    pub shape: Vec<u32>,
    pub target: Target,
}

#[derive(Debug, Clone)]
pub struct Subscription {
    pub name: String,
    pub client_shape: Vec<u32>,
    pub maps: Vec<Mapping>,
}



fn filtered_to_bytes(updates: &[FilteredUpdate], meta: &Option<String>, version: u64) -> Vec<u8> {
    let mut buf = Vec::new();
    buf.extend_from_slice(&version.to_le_bytes());
    buf.extend_from_slice(&(updates.len() as u32).to_le_bytes());
    for u in updates {
        buf.extend_from_slice(&(u.shape.len() as u32).to_le_bytes());
        for d in &u.shape {
            buf.extend_from_slice(&d.to_le_bytes());
        }
        buf.extend_from_slice(&u.start.to_le_bytes());
        buf.extend_from_slice(&(u.values.len() as u32).to_le_bytes());
        for v in &u.values {
            buf.extend_from_slice(&v.to_le_bytes());
        }
        if let Some(name) = &u.name {
            buf.extend_from_slice(&(name.len() as u32).to_le_bytes());
            buf.extend_from_slice(name.as_bytes());
        } else {
            buf.extend_from_slice(&(0u32.to_le_bytes()));
        }
    }
    if let Some(meta) = meta {
        let bytes = meta.as_bytes();
        buf.extend_from_slice(&(bytes.len() as u32).to_le_bytes());
        buf.extend_from_slice(bytes);
    } else {
        buf.extend_from_slice(&(0u32.to_le_bytes()));
    }
    buf
}

pub fn subscription_to_bytes(sub: &Subscription) -> Vec<u8> {
    let mut buf = Vec::new();
    buf.push(1u8); // message type 1 for subscription
    buf.extend_from_slice(&(sub.name.len() as u32).to_le_bytes());
    buf.extend_from_slice(sub.name.as_bytes());
    buf.extend_from_slice(&(sub.client_shape.len() as u32).to_le_bytes());
    for d in &sub.client_shape {
        buf.extend_from_slice(&d.to_le_bytes());
    }
    buf.extend_from_slice(&(sub.maps.len() as u32).to_le_bytes());
    for m in &sub.maps {
        buf.extend_from_slice(&(m.server_start.len() as u32).to_le_bytes());
        for v in &m.server_start {
            buf.extend_from_slice(&v.to_le_bytes());
        }
        buf.extend_from_slice(&(m.shape.len() as u32).to_le_bytes());
        for v in &m.shape {
            buf.extend_from_slice(&v.to_le_bytes());
        }
        match &m.target {
            Target::Region(cs) => {
                buf.push(0u8);
                buf.extend_from_slice(&(cs.len() as u32).to_le_bytes());
                for v in cs {
                    buf.extend_from_slice(&v.to_le_bytes());
                }
            }
            Target::Named(name) => {
                buf.push(1u8);
                buf.extend_from_slice(&(name.len() as u32).to_le_bytes());
                buf.extend_from_slice(name.as_bytes());
            }
        }
    }
    buf
}

fn snapshot_update(state: &Shared) -> Update {
    let len: usize = state.shape().iter().product();
    Update { start: 0, len: len as u32 }
}

async fn read_exact_checked(sock: &mut TcpStream, buf: &mut [u8]) -> Result<bool> {
    match sock.read_exact(buf).await {
        Ok(_) => Ok(true),
        Err(ref e) if e.kind() == ErrorKind::UnexpectedEof => Ok(false),
        Err(ref e) if e.kind() == ErrorKind::ConnectionReset => Ok(false),
        Err(e) => Err(e.into()),
    }
}

async fn read_message_type(sock: &mut TcpStream) -> Result<Option<u8>> {
    let mut buf = [0u8; 1];
    if !read_exact_checked(sock, &mut buf).await? {
        return Ok(None);
    }
    Ok(Some(buf[0]))
}

async fn read_subscription(sock: &mut TcpStream, first: u8) -> Result<Option<Subscription>> {
    if first != MSG_SUBSCRIPTION {
        return Ok(None);
    }

    let mut len_buf = [0u8; 4];
    if !read_exact_checked(sock, &mut len_buf).await? { return Ok(None); }
    let name_len = u32::from_le_bytes(len_buf) as usize;
    let mut buf = vec![0u8; name_len];
    if !read_exact_checked(sock, &mut buf).await? { return Ok(None); }
    let name = String::from_utf8_lossy(&buf).to_string();

    if !read_exact_checked(sock, &mut len_buf).await? { return Ok(None); }
    let shape_len = u32::from_le_bytes(len_buf) as usize;
    let mut shape_bytes = vec![0u8; shape_len * 4];
    if !read_exact_checked(sock, &mut shape_bytes).await? { return Ok(None); }
    let mut shape = Vec::with_capacity(shape_len);
    for i in 0..shape_len {
        let mut d = [0u8;4];
        d.copy_from_slice(&shape_bytes[i*4..(i+1)*4]);
        shape.push(u32::from_le_bytes(d));
    }
    if !read_exact_checked(sock, &mut len_buf).await? { return Ok(None); }
    let map_len = u32::from_le_bytes(len_buf) as usize;
    let mut maps = Vec::with_capacity(map_len);
    for _ in 0..map_len {
        if !read_exact_checked(sock, &mut len_buf).await? { return Ok(None); }
        let ss_len = u32::from_le_bytes(len_buf) as usize;
        let mut buf = vec![0u8; ss_len * 4];
        if !read_exact_checked(sock, &mut buf).await? { return Ok(None); }
        let mut server_start = Vec::with_capacity(ss_len);
        for i in 0..ss_len {
            let mut b = [0u8;4];
            b.copy_from_slice(&buf[i*4..(i+1)*4]);
            server_start.push(u32::from_le_bytes(b));
        }

        if !read_exact_checked(sock, &mut len_buf).await? { return Ok(None); }
        let sh_len = u32::from_le_bytes(len_buf) as usize;
        let mut buf = vec![0u8; sh_len * 4];
        if !read_exact_checked(sock, &mut buf).await? { return Ok(None); }
        let mut region_shape = Vec::with_capacity(sh_len);
        for i in 0..sh_len {
            let mut b = [0u8;4];
            b.copy_from_slice(&buf[i*4..(i+1)*4]);
            region_shape.push(u32::from_le_bytes(b));
        }

        let mut kind = [0u8;1];
        if !read_exact_checked(sock, &mut kind).await? { return Ok(None); }
        let target = if kind[0] == 0u8 {
            if !read_exact_checked(sock, &mut len_buf).await? { return Ok(None); }
            let cs_len = u32::from_le_bytes(len_buf) as usize;
            let mut buf = vec![0u8; cs_len * 4];
            if !read_exact_checked(sock, &mut buf).await? { return Ok(None); }
            let mut cs = Vec::with_capacity(cs_len);
            for i in 0..cs_len {
                let mut b = [0u8;4];
                b.copy_from_slice(&buf[i*4..(i+1)*4]);
                cs.push(u32::from_le_bytes(b));
            }
            Target::Region(cs)
        } else {
            if !read_exact_checked(sock, &mut len_buf).await? { return Ok(None); }
            let nlen = u32::from_le_bytes(len_buf) as usize;
            let mut buf = vec![0u8; nlen];
            if !read_exact_checked(sock, &mut buf).await? { return Ok(None); }
            let name = String::from_utf8_lossy(&buf).to_string();
            Target::Named(name)
        };
        maps.push(Mapping { server_start, shape: region_shape, target });
    }
    Ok(Some(Subscription { name, client_shape: shape, maps }))
}

async fn read_update_header(sock: &mut TcpStream) -> Result<Option<(Vec<usize>, usize, usize)>> {
    let mut len_buf = [0u8; 4];
    if !read_exact_checked(sock, &mut len_buf).await? {
        return Ok(None);
    }
    let shape_len = u32::from_le_bytes(len_buf) as usize;

    let mut shape_bytes = vec![0u8; shape_len * 4];
    if !read_exact_checked(sock, &mut shape_bytes).await? {
        return Ok(None);
    }
    let mut shape = Vec::with_capacity(shape_len);
    for i in 0..shape_len {
        let mut d = [0u8; 4];
        d.copy_from_slice(&shape_bytes[i * 4..(i + 1) * 4]);
        shape.push(u32::from_le_bytes(d) as usize);
    }

    if !read_exact_checked(sock, &mut len_buf).await? {
        return Ok(None);
    }
    let start_idx = u32::from_le_bytes(len_buf) as usize;

    if !read_exact_checked(sock, &mut len_buf).await? {
        return Ok(None);
    }
    let val_len = u32::from_le_bytes(len_buf) as usize;

    Ok(Some((shape, start_idx, val_len)))
}

async fn read_values(sock: &mut TcpStream, len: usize) -> Result<Option<Vec<f64>>> {
    let mut buf = vec![0u8; len * 8];
    if !read_exact_checked(sock, &mut buf).await? {
        return Ok(None);
    }
    let mut vals = Vec::with_capacity(len);
    for i in 0..len {
        let mut b = [0u8; 8];
        b.copy_from_slice(&buf[i * 8..(i + 1) * 8]);
        vals.push(f64::from_le_bytes(b));
    }
    Ok(Some(vals))
}

async fn read_update_set(sock: &mut TcpStream) -> Result<Option<(u64, Vec<(Vec<usize>, usize, Vec<f64>, Option<String>)>, Option<String>)>> {
    let mut len_buf = [0u8; 8];
    if !read_exact_checked(sock, &mut len_buf).await? {
        return Ok(None);
    }
    let version = u64::from_le_bytes(len_buf);
    let mut len_buf = [0u8; 4];
    if !read_exact_checked(sock, &mut len_buf).await? {
        return Ok(None);
    }
    let count = u32::from_le_bytes(len_buf) as usize;
    let mut updates = Vec::with_capacity(count);
    for _ in 0..count {
        let (shape, start_idx, val_len) = match read_update_header(sock).await? {
            Some(v) => v,
            None => return Ok(None),
        };
        let vals = match read_values(sock, val_len).await? {
            Some(v) => v,
            None => return Ok(None),
        };
        if !read_exact_checked(sock, &mut len_buf).await? { return Ok(None); }
        let name_len = u32::from_le_bytes(len_buf) as usize;
        let name = if name_len > 0 {
            let mut buf = vec![0u8; name_len];
            if !read_exact_checked(sock, &mut buf).await? { return Ok(None); }
            Some(String::from_utf8_lossy(&buf).to_string())
        } else { None };
        updates.push((shape, start_idx, vals, name));
    }
    if !read_exact_checked(sock, &mut len_buf).await? {
        return Ok(None);
    }
    let meta_len = u32::from_le_bytes(len_buf) as usize;
    let meta = if meta_len > 0 {
        let mut buf = vec![0u8; meta_len];
        if !read_exact_checked(sock, &mut buf).await? {
            return Ok(None);
        }
        Some(String::from_utf8_lossy(&buf).to_string())
    } else {
        None
    };

    Ok(Some((version, updates, meta)))
}

fn apply_update(state: &Shared, start_idx: usize, vals: &[f64], len: usize) -> Result<()> {
    state.start_write()?;
    let base = state.mm.mm.as_ptr() as *mut f64;
    for (i, v) in (start_idx..start_idx + vals.len()).zip(vals.iter()) {
        if i < len {
            unsafe { *base.add(i) = *v; }
        }
    }
    state.end_write()
}

fn strides(shape: &[u32]) -> Vec<usize> {
    let mut s = vec![1usize; shape.len()];
    for i in (0..shape.len()-1).rev() {
        s[i] = s[i+1] * shape[i+1] as usize;
    }
    s
}

fn gather_segments(
    dim: usize,
    prefix: &mut [u32],
    server_start: &[u32],
    client_start: &[u32],
    shape: &[u32],
    server_strides: &[usize],
    client_strides: &[usize],
    row_len: usize,
    segs: &mut Vec<(usize, usize, usize)>,
) {
    if dim + 1 == shape.len() {
        let mut s_idx = 0usize;
        let mut c_idx = 0usize;
        for i in 0..dim {
            s_idx += (server_start[i] + prefix[i]) as usize * server_strides[i];
            c_idx += (client_start[i] + prefix[i]) as usize * client_strides[i];
        }
        s_idx += server_start[dim] as usize * server_strides[dim];
        c_idx += client_start[dim] as usize * client_strides[dim];
        segs.push((s_idx, c_idx, row_len));
    } else {
        for v in 0..shape[dim] {
            prefix[dim] = v;
            gather_segments(dim+1, prefix, server_start, client_start, shape, server_strides, client_strides, row_len, segs);
        }
    }
}

fn compute_segments(
    server_start: &[u32],
    client_start: &[u32],
    shape: &[u32],
    server_shape: &[u32],
    client_shape: &[u32],
) -> Vec<(usize, usize, usize)> {
    let s_strides = strides(server_shape);
    let c_strides = strides(client_shape);
    let row_len = shape[shape.len()-1] as usize;
    let mut segs = Vec::new();
    let mut prefix = vec![0u32; shape.len()-1];
    if shape.len() == 1 {
        let s_idx = server_start[0] as usize;
        let c_idx = client_start[0] as usize;
        segs.push((s_idx, c_idx, row_len));
    } else {
        gather_segments(0, &mut prefix, server_start, client_start, shape, &s_strides, &c_strides, row_len, &mut segs);
    }
    segs
}

struct FilteredUpdate {
    shape: Vec<u32>,
    start: u32,
    values: Vec<f64>,
    name: Option<String>,
}

fn filter_updates(
    updates: &[Update],
    sub: &Subscription,
    state: &Shared,
    server_shape: &[u32],
) -> Vec<FilteredUpdate> {
    let mut out = Vec::new();
    for m in &sub.maps {
        let client_shape = match &m.target {
            Target::Region(_) => &sub.client_shape,
            Target::Named(_) => &m.shape,
        };
        let zero_vec;
        let client_start: &[u32] = match &m.target {
            Target::Region(cs) => cs.as_slice(),
            Target::Named(_) => {
                zero_vec = vec![0u32; m.shape.len()];
                &zero_vec
            }
        };

        let segs = compute_segments(&m.server_start, client_start, &m.shape, server_shape, client_shape);
        for u in updates {
            let u_start = u.start as usize;
            let u_end = u_start + u.len as usize;
            for (s_idx, c_idx, seg_len) in &segs {
                let seg_start = *s_idx;
                let seg_end = seg_start + *seg_len;
                let start = u_start.max(seg_start);
                let end = u_end.min(seg_end);
                if start < end {
                    let offset = start - seg_start;
                    let dst_start = c_idx + offset;
                    let len = end - start;
                    let mut vals = Vec::with_capacity(len);
                    for i in 0..len {
                        vals.push(state.get(start + i));
                    }
                    let name = match &m.target {
                        Target::Named(nm) => Some(nm.clone()),
                        _ => None,
                    };
                    out.push(FilteredUpdate {
                        shape: client_shape.to_vec(),
                        start: dst_start as u32,
                        values: vals,
                        name,
                    });
                }
            }
        }
    }
    out
}

pub async fn handle_peer(
    mut sock: TcpStream,
    state: Shared,
    named: Arc<HashMap<String, Shared>>,
    meta: Arc<Mutex<Vec<String>>>,
<<<<<<< HEAD
    snapshot: Option<crate::snapshot::SnapshotManager>,
=======
    version: Arc<AtomicU64>,
>>>>>>> 9273640f
) -> Result<()> {
    let addr = sock.peer_addr().ok();
    println!("peer {:?} connected", addr);
    let local_shape = state.shape().to_vec();
    let len: usize = state.shape().iter().product();
    let named_map = named.clone();

    loop {
        let packet = match read_update_set(&mut sock).await? {
            Some(v) => v,
            None => break,
        };
<<<<<<< HEAD
        let (version, updates, metadata) = packet;
        if let Some(sm) = &snapshot {
            let diffs = updates
                .iter()
                .map(|(_, start_idx, vals, _)| crate::snapshot::UpdateDiff {
                    start: *start_idx,
                    values: vals.clone(),
                })
                .collect::<Vec<_>>();
            if version == 0 {
                let mut buf = vec![0.0; len];
                state.read_snapshot(&mut buf);
                sm.add_snapshot(0, buf);
            } else {
                sm.add_updates(version, diffs);
            }
        }
=======
        let (ver, updates, metadata) = packet;
        version.store(ver, Ordering::SeqCst);
>>>>>>> 9273640f
        for (shape, start_idx, vals, name) in updates {
            if shape == local_shape && name.is_none() {
                apply_update(&state, start_idx, &vals, len)?;
            } else if let Some(nm) = name {
                if let Some(dst) = named_map.get(&nm) {
                    let l: usize = dst.shape().iter().product();
                    apply_update(dst, start_idx, &vals, l)?;
                } else {
                    println!("unknown named slice {}", nm);
                }
            } else {
                println!("shape mismatch: recv {:?} local {:?}", shape, local_shape);
                continue;
            }
        }
        if let Some(m) = metadata {
            let mut q = meta.lock().unwrap();
            q.push(m);
        }
    }
    println!("peer {:?} disconnected", addr);
    Ok(())
}

pub async fn serve(
    addr: SocketAddr,
    rx: async_channel::Receiver<UpdatePacket>,
    state: Shared,
    pending_meta: Arc<Mutex<Option<String>>>,
    version: Arc<std::sync::atomic::AtomicU64>,
    snapshot: Option<crate::snapshot::SnapshotManager>,
) -> Result<()> {
    println!("listening on {}", addr);
    let lst = TcpListener::bind(addr).await?;
    let mut conns: Vec<(TcpStream, Subscription)> = Vec::new();
    loop {
        tokio::select! {
            res = lst.accept() => {
                let (mut sock, peer) = res?;
                let msg = match read_message_type(&mut sock).await? { Some(v) => v, None => continue };
                if let Some(sub) = read_subscription(&mut sock, msg).await? {
                    println!("accepted connection from {} named {}", peer, sub.name);
                    let snap = snapshot_update(&state);
                    let server_shape: Vec<u32> = state.shape().iter().map(|&d| d as u32).collect();
                    let filtered = filter_updates(&[snap.clone()], &sub, &state, &server_shape);
                    let meta = pending_meta.lock().unwrap().clone();
                    let ver = version.load(std::sync::atomic::Ordering::SeqCst);
                    let data = filtered_to_bytes(&filtered, &meta, ver);
                    if sock.write_all(&data).await.is_ok() {
                        conns.push((sock, sub));
                    }
                } else if msg == MSG_VERSION_REQUEST {
                    let mut buf = [0u8;8];
                    if !read_exact_checked(&mut sock, &mut buf).await? { continue; }
                    let ver = u64::from_le_bytes(buf);
                    let resp = if let Some(sm) = &snapshot {
                        sm.get(ver)
                    } else { None };
                    if let Some(data) = resp {
                        let len = data.len() as u32;
                        let mut out = Vec::with_capacity(4 + data.len()*8);
                        out.extend_from_slice(&len.to_le_bytes());
                        for v in data { out.extend_from_slice(&v.to_le_bytes()); }
                        let _ = sock.write_all(&out).await;
                    } else {
                        let _ = sock.write_all(&0u32.to_le_bytes()).await;
                    }
                }
            }
            res = rx.recv() => {
                let u = match res { Ok(v) => v, Err(_) => break };
                let mut alive = Vec::new();
                let server_shape: Vec<u32> = state.shape().iter().map(|&d| d as u32).collect();
                for (mut s, sub) in conns {
                    let filtered = filter_updates(&u.updates, &sub, &state, &server_shape);
                    if filtered.is_empty() && u.meta.is_none() {
                        alive.push((s, sub));
                        continue;
                    }
                    let data = filtered_to_bytes(&filtered, &u.meta, u.version);
                    match s.write_all(&data).await {
                        Ok(_) => alive.push((s, sub)),
                        Err(e) => println!("send failed: {}", e),
                    }
                }
                conns = alive;
            }
        }
    }
    Ok(())
}

pub async fn client(
    server: SocketAddr,
    state: Shared,
    named: Arc<HashMap<String, Shared>>,
    meta: Arc<Mutex<Vec<String>>>,
    version: Arc<AtomicU64>,
    sub: Subscription,
    snapshot: Option<crate::snapshot::SnapshotManager>,
) -> Result<()> {
    let mut interval = time::interval(Duration::from_secs(1));
    loop {
        println!("connecting to server {}", server);
        match TcpStream::connect(server).await {
            Ok(mut sock) => {
                println!("connected to {}", server);
                let data = subscription_to_bytes(&sub);
                if sock.write_all(&data).await.is_err() {
                    continue;
                }
<<<<<<< HEAD
                let res = handle_peer(sock, state.clone(), named.clone(), meta.clone(), snapshot.clone()).await;
=======
                let res = handle_peer(sock, state.clone(), named.clone(), meta.clone(), version.clone()).await;
>>>>>>> 9273640f
                if let Err(e) = res {
                    println!("connection error {}: {}", server, e);
                }
            }
            Err(e) => println!("failed to connect to {}: {}", server, e),
        }
        interval.tick().await;
    }
}

pub async fn request_version(addr: SocketAddr, version: u64) -> Result<Option<Vec<f64>>> {
    let mut sock = TcpStream::connect(addr).await?;
    sock.write_all(&[MSG_VERSION_REQUEST]).await?;
    sock.write_all(&version.to_le_bytes()).await?;
    let mut len_buf = [0u8;4];
    if !read_exact_checked(&mut sock, &mut len_buf).await? { return Ok(None); }
    let len = u32::from_le_bytes(len_buf) as usize;
    if len == 0 { return Ok(None); }
    let mut buf = vec![0u8; len * 8];
    if !read_exact_checked(&mut sock, &mut buf).await? { return Ok(None); }
    let mut out = Vec::with_capacity(len);
    for i in 0..len {
        let mut b = [0u8;8];
        b.copy_from_slice(&buf[i*8..(i+1)*8]);
        out.push(f64::from_le_bytes(b));
    }
    Ok(Some(out))
}
<|MERGE_RESOLUTION|>--- conflicted
+++ resolved
@@ -442,11 +442,8 @@
     state: Shared,
     named: Arc<HashMap<String, Shared>>,
     meta: Arc<Mutex<Vec<String>>>,
-<<<<<<< HEAD
+    version: Arc<AtomicU64>,
     snapshot: Option<crate::snapshot::SnapshotManager>,
-=======
-    version: Arc<AtomicU64>,
->>>>>>> 9273640f
 ) -> Result<()> {
     let addr = sock.peer_addr().ok();
     println!("peer {:?} connected", addr);
@@ -459,8 +456,8 @@
             Some(v) => v,
             None => break,
         };
-<<<<<<< HEAD
-        let (version, updates, metadata) = packet;
+        let (ver, updates, metadata) = packet;
+        version.store(ver, Ordering::SeqCst);
         if let Some(sm) = &snapshot {
             let diffs = updates
                 .iter()
@@ -477,10 +474,6 @@
                 sm.add_updates(version, diffs);
             }
         }
-=======
-        let (ver, updates, metadata) = packet;
-        version.store(ver, Ordering::SeqCst);
->>>>>>> 9273640f
         for (shape, start_idx, vals, name) in updates {
             if shape == local_shape && name.is_none() {
                 apply_update(&state, start_idx, &vals, len)?;
@@ -592,11 +585,7 @@
                 if sock.write_all(&data).await.is_err() {
                     continue;
                 }
-<<<<<<< HEAD
-                let res = handle_peer(sock, state.clone(), named.clone(), meta.clone(), snapshot.clone()).await;
-=======
-                let res = handle_peer(sock, state.clone(), named.clone(), meta.clone(), version.clone()).await;
->>>>>>> 9273640f
+                let res = handle_peer(sock, state.clone(), named.clone(), meta.clone(), version.clone(), snapshot.clone()).await;
                 if let Err(e) = res {
                     println!("connection error {}: {}", server, e);
                 }
