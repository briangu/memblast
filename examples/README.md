# Example Programs

This directory contains small programs demonstrating how to use **memblast**. Make sure the package is built with:

```bash
maturin develop --release
```

All commands below should be run from the repository root.

## Basic shared buffer

- `server.py` – Starts a server hosting a 10×10 array and updates a few random values every second.
- `client.py` – Connects to the server and prints the array along with any metadata updates.

Run them in separate terminals:

```bash
python examples/server.py --listen 0.0.0.0:7010
python examples/client.py --server 0.0.0.0:7010
```

## Slice examples

Code under [slices/](slices/) shows how clients can map slices of a large array. See `slices/README.md` for details.

## Ticker examples

The [tickers/](tickers/) folder streams fake stock ticker data. See `tickers/README.md` for the full description.

<<<<<<< HEAD

## Game of Life example

The [life/](life/) folder contains a 256×256 Conway game of life. Run the server and
use the client to view the whole grid or a sub-region with the `--region` option.
=======
## Yahoo Finance example

The [yfinance/](yfinance/) folder pulls live data from Yahoo Finance and
registers the shared array with DuckDB. This mirrors the approach described in
[this article](https://www.defconq.tech/docs/tutorials/realTimeStocks?trk=feed_main-feed-card_feed-article-content).
>>>>>>> 46122144
<|MERGE_RESOLUTION|>--- conflicted
+++ resolved
@@ -28,16 +28,13 @@
 
 The [tickers/](tickers/) folder streams fake stock ticker data. See `tickers/README.md` for the full description.
 
-<<<<<<< HEAD
-
 ## Game of Life example
 
 The [life/](life/) folder contains a 256×256 Conway game of life. Run the server and
 use the client to view the whole grid or a sub-region with the `--region` option.
-=======
+
 ## Yahoo Finance example
 
 The [yfinance/](yfinance/) folder pulls live data from Yahoo Finance and
 registers the shared array with DuckDB. This mirrors the approach described in
-[this article](https://www.defconq.tech/docs/tutorials/realTimeStocks?trk=feed_main-feed-card_feed-article-content).
->>>>>>> 46122144
+[this article](https://www.defconq.tech/docs/tutorials/realTimeStocks?trk=feed_main-feed-card_feed-article-content).